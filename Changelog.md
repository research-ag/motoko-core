--- conflicted
+++ resolved
@@ -3,16 +3,11 @@
 ## Next
 
 * **Breaking:** Enable persistence of `Random` and `AsyncRandom` state in stable memory (#329).
-<<<<<<< HEAD
+* Added `explode` to `Int16`/`32`/`64`, `Nat16`/`32`/`64`, slicing fixed-length numbers into constituent bytes (#346).
 * Fix a bug in `List.last<T>` (#336).
 * Fix a typo in the `VarArray` documentation (#338).
+* Perf: Uses the new Array_tabulateVar primitive to speed up various function in VarArray (#334)
 * Optimize methods in `List<T>` (#337).
-=======
-* Added `explode` to `Int16`/`32`/`64`, `Nat16`/`32`/`64`, slicing fixed-length numbers into constituent bytes (#346).
-* Fix a bug in `List.last<T>` (#336). 
-* Fix a typo in the `VarArray` documentation (#338).
-* Perf: Uses the new Array_tabulateVar primitive to speed up various function in VarArray (#334)
->>>>>>> fe67e3fe
 
 ## 0.5.0
 
