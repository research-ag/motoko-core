--- conflicted
+++ resolved
@@ -1,20 +1,14 @@
 ## Next
 
-<<<<<<< HEAD
-=======
 * Improve CI for external contributions (#413).
 * Add `isSorted` to `List` (#408).
->>>>>>> c707f40f
 * **Breaking:** Rename `sort` to `sortInPlace`, add `sort` (#405).
 * Add `isCleanReject` to `Error`, align reject code order with IC interface specification and improve comments (#401).
 * internal: updates `matchers` dev-dependency (#394).
 * Add `PriorityQueue` (#392).
 * Add support for Weak references (#388).
 * Clarify difference between `List` and `pure/List` in doc comments (#386).
-<<<<<<< HEAD
 * Optimize methods in `List<T>` (#337).
-=======
->>>>>>> c707f40f
 
 ## 1.0.0
 
