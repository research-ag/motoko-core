[package]
<<<<<<< HEAD
name = "new-base"
version = "0.5.0"
description = "The new Motoko base library (preview)"
repository = "https://github.com/dfinity/new-motoko-base"
=======
name = "core"
version = "0.5.0"
description = "The Motoko core library"
repository = "https://github.com/dfinity/motoko-core"
>>>>>>> 967bae71
keywords = [
  "core",
  "base",
  "data-structure",
  "stable-memory",
  "persistent",
]
license = "Apache-2.0"

[dev-dependencies]
test = "2.1.1"
bench = "1.0.0"
fuzz = "0.2.1"
matchers = "https://github.com/kritzcreek/motoko-matchers#v1.3.1@5ba5f52bd9a5649dedf5e2a1ccd55d98ed7ff982"
base-0-14-8 = "https://github.com/dfinity/motoko-base#moc-0.14.8@9e6010595cb9bad5b637ab7438fd11dc79a21a06"

[toolchain]
moc = "0.14.8"
wasmtime = "21.0.0"<|MERGE_RESOLUTION|>--- conflicted
+++ resolved
@@ -1,15 +1,8 @@
 [package]
-<<<<<<< HEAD
-name = "new-base"
-version = "0.5.0"
-description = "The new Motoko base library (preview)"
-repository = "https://github.com/dfinity/new-motoko-base"
-=======
 name = "core"
 version = "0.5.0"
 description = "The Motoko core library"
 repository = "https://github.com/dfinity/motoko-core"
->>>>>>> 967bae71
 keywords = [
   "core",
   "base",
