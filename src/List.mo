--- conflicted
+++ resolved
@@ -256,8 +256,6 @@
         i += 1
       };
       list.blocks := blocks
-<<<<<<< HEAD
-=======
     };
 
     func fill<T>(block : [var ?T], from : Nat, to : Nat, value : ?T) {
@@ -267,7 +265,6 @@
         block[i] := value;
         i += 1
       }
->>>>>>> dd1e6913
     };
 
     let blocks = list.blocks;
@@ -307,7 +304,6 @@
 
     list.blockIndex := blockIndex;
     list.elementIndex := elementIndex
-<<<<<<< HEAD
   };
 
   private func reserve<T>(list : List<T>, size : Nat) {
@@ -318,8 +314,6 @@
 
     list.blockIndex := blockIndex;
     list.elementIndex := elementIndex
-=======
->>>>>>> dd1e6913
   };
 
   /// Add to list `count` copies of the initial value.
@@ -1199,10 +1193,11 @@
     } else {
       (list.blocks[Nat32.toNat(((i << lz2) >> 15) ^ (0x18000 >> lz2))], Nat32.toNat(i & (0x7FFF >> lz2)))
     };
-<<<<<<< HEAD
-    if (a < list.blockIndex or a == list.blockIndex and b < list.elementIndex) {
-      list.blocks[a][b] := ?value
-    } else Prim.trap "List index out of bounds in put"
+
+    switch (block[element]) {
+      case (?_) block[element] := ?value;
+      case _ Prim.trap "List index out of bounds in put"
+    }
   };
 
   /// Sorts the elements in the list according to `compare`.
@@ -1372,13 +1367,6 @@
     deduplicateInternal(list, equal);
 
     truncate(list, size(list))
-=======
-
-    switch (block[element]) {
-      case (?_) block[element] := ?value;
-      case _ Prim.trap "List index out of bounds in put"
-    }
->>>>>>> dd1e6913
   };
 
   /// Inserts `element` at `index` in the list, shifting existing elements to the right.
