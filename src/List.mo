--- conflicted
+++ resolved
@@ -1042,11 +1042,7 @@
   ///
   /// Space: O(size)
   /// *Runtime and space assumes that `compare` runs in O(1) time and space.
-<<<<<<< HEAD
-  public func sort<T>(list : List<T>, compare : (T, T) -> Types.Order) {
-=======
   public func sortInPlace<T>(list : List<T>, compare : (T, T) -> Order.Order) {
->>>>>>> d36dc157
     if (size(list) < 2) return;
     let array = toVarArray(list);
 
