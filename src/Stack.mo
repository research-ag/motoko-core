/// Mutable stack data structure.

// import Immutable "immutable/Stack";
// import Result "Result";
// import Order "Order";
// import Iter "IterType";
import { todo } "Debug";

module {
  type StackNode<T> = {
    value: T;
    next: ?StackNode<T>;
  };

  public type Stack<T> = {
    var top: ?StackNode<T>;
    var size: Nat;
  };

  // // public func freeze<T>(stack : Stack<T>) : Immutable.Stack<T> = stack.immutable;

  // // public func thaw<T>(stack : Immutable.Stack<T>) : Stack<T> = {
  // //   var immutable = stack
  // // };

  public func empty<T>() : Stack<T> { 
    {
      var top = null;
      var size = 0;
    }
  };

  // public func clone<T>(stack : Stack<T>) : Stack<T> { todo() };

  // public func isEmpty(stack : Stack<Any>) : Bool {
  //   todo()
  // };

  public func size(stack : Stack<Any>) : Nat {
    stack.size
  };

  // public func contains<T>(stack : Stack<T>, item : T) : Bool {
  //   todo()
  // };

<<<<<<< HEAD
  public func push<T>(stack : Stack<T>, value : T) {
    let node = {
      value;
      next = stack.top;
    };
    stack.top := ?node;
    stack.size += 1;
=======
  public func peek<T>(stack : Stack<T>) : ?T {
    todo()
>>>>>>> 1d3f66cd
  };

  // public func last<T>(stack : Stack<T>) : ?T {
  //   todo()
  // };

  public func pop<T>(stack : Stack<T>) : ?T {
    switch (stack.top) {
      case null null;
      case (?node) {
        stack.top := node.next;
        stack.size -= 1;
        ?node.value
      }
    }
  };

  // public func get<T>(stack : Stack<T>, n : Nat) : ?T {
  //   todo()
  // };

  // public func reverse<T>(stack : Stack<T>) : () {
  //   todo()
  // };

  // public func forEach<T>(stack : Stack<T>, f : T -> ()) {
  //   todo()
  // };

  // public func map<T1, T2>(stack : Stack<T1>, f : T1 -> T2) : Stack<T2> {
  //   todo()
  // };

  // public func filter<T>(stack : Stack<T>, f : T -> Bool) : Stack<T> {
  //   todo()
  // };

  // public func filterMap<T, U>(stack : Stack<T>, f : T -> ?U) : Stack<U> {
  //   todo()
  // };

  // // public func mapResult<T, R, E>(stack : Stack<T>, f : T -> Result.Result<R, E>) : Result.Result<Stack<R>, E> {
  // //   todo()
  // // };

  // public func partition<T>(stack : Stack<T>, f : T -> Bool) : (Stack<T>, Stack<T>) {
  //   todo()
  // };

  // public func concat<T>(stack1 : Stack<T>, stack2 : Stack<T>) : Stack<T> {
  //   todo()
  // };

  // // public func flatten<T>(stack : Iter.Iter<Stack<T>>) : Stack<T> {
  // //   todo()
  // // };

  // public func take<T>(stack : Stack<T>, n : Nat) : Stack<T> {
  //   todo()
  // };

  // public func drop<T>(stack : Stack<T>, n : Nat) : Stack<T> {
  //   todo()
  // };

  // public func foldLeft<T, A>(stack : Stack<T>, base : A, combine : (A, T) -> A) : A {
  //   todo()
  // };

  // public func foldRight<T, A>(stack : Stack<T>, base : A, combine : (T, A) -> A) : A {
  //   todo()
  // };

  // public func find<T>(stack : Stack<T>, f : T -> Bool) : ?T {
  //   todo()
  // };

  // public func all<T>(stack : Stack<T>, f : T -> Bool) : Bool {
  //   todo()
  // };

  // public func any<T>(stack : Stack<T>, f : T -> Bool) : Bool {
  //   todo()
  // };

  // public func merge<T>(stack1 : Stack<T>, stack2 : Stack<T>, lessThanOrEqual : (T, T) -> Bool) : Stack<T> {
  //   todo()
  // };

  // // public func compare<T>(stack1 : Stack<T>, stack2 : Stack<T>, compare : (T, T) -> Order.Order) : Order.Order {
  // //   todo()
  // // };

  // public func equal<T>(stack1 : Stack<T>, stack2 : Stack<T>) : Bool {
  //   todo()
  // };

  // public func generate<T>(n : Nat, f : Nat -> T) : Stack<T> {
  //   todo()
  // };

  // public func singleton<T>(item : T) : Stack<T> {
  //   todo()
  // };

  // public func repeat<T>(item : T, n : Nat) : Stack<T> {
  //   todo()
  // };

  // public func zip<T, U>(stack1 : Stack<T>, stack2 : Stack<U>) : Stack<(T, U)> = zipWith<T, U, (T, U)>(stack1, stack2, func(x, y) { (x, y) });

  // public func zipWith<T, U, V>(stack1 : Stack<T>, stack2 : Stack<U>, f : (T, U) -> V) : Stack<V> {
  //   todo()
  // };

  // public func split<T>(stack : Stack<T>, n : Nat) : (Stack<T>, Stack<T>) {
  //   todo()
  // };

  // public func chunks<T>(stack : Stack<T>, n : Nat) : Stack<Stack<T>> {
  //   todo()
  // };

  // // public func values<T>(stack : Stack<T>) : Iter.Iter<T> {
  // //   todo()
  // // };

  // // public func fromIter<T>(iter : Iter.Iter<T>) : Stack<T> {
  // //   todo()
  // // };

  // public func toText<T>(stack : Stack<T>, f : T -> Text) : Text {
  //   todo()
  // }
}<|MERGE_RESOLUTION|>--- conflicted
+++ resolved
@@ -1,10 +1,9 @@
 /// Mutable stack data structure.
 
 // import Immutable "immutable/Stack";
-// import Result "Result";
-// import Order "Order";
-// import Iter "IterType";
 import { todo } "Debug";
+import IterType "IterType";
+import Order "Order";
 
 module {
   type StackNode<T> = {
@@ -17,11 +16,11 @@
     var size: Nat;
   };
 
-  // // public func freeze<T>(stack : Stack<T>) : Immutable.Stack<T> = stack.immutable;
+  // public func freeze<T>(stack : Stack<T>) : Immutable.Stack<T> = stack.immutable;
 
-  // // public func thaw<T>(stack : Immutable.Stack<T>) : Stack<T> = {
-  // //   var immutable = stack
-  // // };
+  // public func thaw<T>(stack : Immutable.Stack<T>) : Stack<T> = {
+  //   var immutable = stack
+  // };
 
   public func empty<T>() : Stack<T> { 
     {
@@ -30,21 +29,20 @@
     }
   };
 
-  // public func clone<T>(stack : Stack<T>) : Stack<T> { todo() };
+  public func clone<T>(stack : Stack<T>) : Stack<T> { todo() };
 
-  // public func isEmpty(stack : Stack<Any>) : Bool {
-  //   todo()
-  // };
+  public func isEmpty(stack : Stack<Any>) : Bool {
+    todo()
+  };
 
   public func size(stack : Stack<Any>) : Nat {
     stack.size
   };
 
-  // public func contains<T>(stack : Stack<T>, item : T) : Bool {
-  //   todo()
-  // };
+  public func contains<T>(stack : Stack<T>, item : T) : Bool {
+    todo()
+  };
 
-<<<<<<< HEAD
   public func push<T>(stack : Stack<T>, value : T) {
     let node = {
       value;
@@ -52,15 +50,11 @@
     };
     stack.top := ?node;
     stack.size += 1;
-=======
+  };
+
   public func peek<T>(stack : Stack<T>) : ?T {
     todo()
->>>>>>> 1d3f66cd
   };
-
-  // public func last<T>(stack : Stack<T>) : ?T {
-  //   todo()
-  // };
 
   public func pop<T>(stack : Stack<T>) : ?T {
     switch (stack.top) {
@@ -73,121 +67,121 @@
     }
   };
 
-  // public func get<T>(stack : Stack<T>, n : Nat) : ?T {
+  public func get<T>(stack : Stack<T>, n : Nat) : ?T {
+    todo()
+  };
+
+  public func reverse<T>(stack : Stack<T>) : () {
+    todo()
+  };
+
+  public func forEach<T>(stack : Stack<T>, f : T -> ()) {
+    todo()
+  };
+
+  public func map<T1, T2>(stack : Stack<T1>, f : T1 -> T2) : Stack<T2> {
+    todo()
+  };
+
+  public func filter<T>(stack : Stack<T>, f : T -> Bool) : Stack<T> {
+    todo()
+  };
+
+  public func filterMap<T, U>(stack : Stack<T>, f : T -> ?U) : Stack<U> {
+    todo()
+  };
+
+  // public func mapResult<T, R, E>(stack : Stack<T>, f : T -> Result.Result<R, E>) : Result.Result<Stack<R>, E> {
   //   todo()
   // };
 
-  // public func reverse<T>(stack : Stack<T>) : () {
+  public func partition<T>(stack : Stack<T>, f : T -> Bool) : (Stack<T>, Stack<T>) {
+    todo()
+  };
+
+  public func concat<T>(stack1 : Stack<T>, stack2 : Stack<T>) : Stack<T> {
+    todo()
+  };
+
+  // public func flatten<T>(stack : Iter.Iter<Stack<T>>) : Stack<T> {
   //   todo()
   // };
 
-  // public func forEach<T>(stack : Stack<T>, f : T -> ()) {
-  //   todo()
-  // };
+  public func take<T>(stack : Stack<T>, n : Nat) : Stack<T> {
+    todo()
+  };
 
-  // public func map<T1, T2>(stack : Stack<T1>, f : T1 -> T2) : Stack<T2> {
-  //   todo()
-  // };
+  public func drop<T>(stack : Stack<T>, n : Nat) : Stack<T> {
+    todo()
+  };
 
-  // public func filter<T>(stack : Stack<T>, f : T -> Bool) : Stack<T> {
-  //   todo()
-  // };
+  public func foldLeft<T, A>(stack : Stack<T>, base : A, combine : (A, T) -> A) : A {
+    todo()
+  };
 
-  // public func filterMap<T, U>(stack : Stack<T>, f : T -> ?U) : Stack<U> {
-  //   todo()
-  // };
+  public func foldRight<T, A>(stack : Stack<T>, base : A, combine : (T, A) -> A) : A {
+    todo()
+  };
 
-  // // public func mapResult<T, R, E>(stack : Stack<T>, f : T -> Result.Result<R, E>) : Result.Result<Stack<R>, E> {
-  // //   todo()
-  // // };
+  public func find<T>(stack : Stack<T>, f : T -> Bool) : ?T {
+    todo()
+  };
 
-  // public func partition<T>(stack : Stack<T>, f : T -> Bool) : (Stack<T>, Stack<T>) {
-  //   todo()
-  // };
+  public func all<T>(stack : Stack<T>, f : T -> Bool) : Bool {
+    todo()
+  };
 
-  // public func concat<T>(stack1 : Stack<T>, stack2 : Stack<T>) : Stack<T> {
-  //   todo()
-  // };
+  public func any<T>(stack : Stack<T>, f : T -> Bool) : Bool {
+    todo()
+  };
 
-  // // public func flatten<T>(stack : Iter.Iter<Stack<T>>) : Stack<T> {
-  // //   todo()
-  // // };
+  public func merge<T>(stack1 : Stack<T>, stack2 : Stack<T>, lessThanOrEqual : (T, T) -> Bool) : Stack<T> {
+    todo()
+  };
 
-  // public func take<T>(stack : Stack<T>, n : Nat) : Stack<T> {
-  //   todo()
-  // };
+  public func compare<T>(stack1 : Stack<T>, stack2 : Stack<T>, compare : (T, T) -> Order.Order) : Order.Order {
+    todo()
+  };
 
-  // public func drop<T>(stack : Stack<T>, n : Nat) : Stack<T> {
-  //   todo()
-  // };
+  public func equal<T>(stack1 : Stack<T>, stack2 : Stack<T>) : Bool {
+    todo()
+  };
 
-  // public func foldLeft<T, A>(stack : Stack<T>, base : A, combine : (A, T) -> A) : A {
-  //   todo()
-  // };
+  public func generate<T>(n : Nat, f : Nat -> T) : Stack<T> {
+    todo()
+  };
 
-  // public func foldRight<T, A>(stack : Stack<T>, base : A, combine : (T, A) -> A) : A {
-  //   todo()
-  // };
+  public func singleton<T>(item : T) : Stack<T> {
+    todo()
+  };
 
-  // public func find<T>(stack : Stack<T>, f : T -> Bool) : ?T {
-  //   todo()
-  // };
+  public func repeat<T>(item : T, n : Nat) : Stack<T> {
+    todo()
+  };
 
-  // public func all<T>(stack : Stack<T>, f : T -> Bool) : Bool {
-  //   todo()
-  // };
+  public func zip<T, U>(stack1 : Stack<T>, stack2 : Stack<U>) : Stack<(T, U)> = zipWith<T, U, (T, U)>(stack1, stack2, func(x, y) { (x, y) });
 
-  // public func any<T>(stack : Stack<T>, f : T -> Bool) : Bool {
-  //   todo()
-  // };
+  public func zipWith<T, U, V>(stack1 : Stack<T>, stack2 : Stack<U>, f : (T, U) -> V) : Stack<V> {
+    todo()
+  };
 
-  // public func merge<T>(stack1 : Stack<T>, stack2 : Stack<T>, lessThanOrEqual : (T, T) -> Bool) : Stack<T> {
-  //   todo()
-  // };
+  public func split<T>(stack : Stack<T>, n : Nat) : (Stack<T>, Stack<T>) {
+    todo()
+  };
 
-  // // public func compare<T>(stack1 : Stack<T>, stack2 : Stack<T>, compare : (T, T) -> Order.Order) : Order.Order {
-  // //   todo()
-  // // };
+  public func chunks<T>(stack : Stack<T>, n : Nat) : Stack<Stack<T>> {
+    todo()
+  };
 
-  // public func equal<T>(stack1 : Stack<T>, stack2 : Stack<T>) : Bool {
-  //   todo()
-  // };
+  public func values<T>(stack : Stack<T>) : IterType.Iter<T> {
+    todo()
+  };
 
-  // public func generate<T>(n : Nat, f : Nat -> T) : Stack<T> {
-  //   todo()
-  // };
+  public func fromIter<T>(iter : IterType.Iter<T>) : Stack<T> {
+    todo()
+  };
 
-  // public func singleton<T>(item : T) : Stack<T> {
-  //   todo()
-  // };
-
-  // public func repeat<T>(item : T, n : Nat) : Stack<T> {
-  //   todo()
-  // };
-
-  // public func zip<T, U>(stack1 : Stack<T>, stack2 : Stack<U>) : Stack<(T, U)> = zipWith<T, U, (T, U)>(stack1, stack2, func(x, y) { (x, y) });
-
-  // public func zipWith<T, U, V>(stack1 : Stack<T>, stack2 : Stack<U>, f : (T, U) -> V) : Stack<V> {
-  //   todo()
-  // };
-
-  // public func split<T>(stack : Stack<T>, n : Nat) : (Stack<T>, Stack<T>) {
-  //   todo()
-  // };
-
-  // public func chunks<T>(stack : Stack<T>, n : Nat) : Stack<Stack<T>> {
-  //   todo()
-  // };
-
-  // // public func values<T>(stack : Stack<T>) : Iter.Iter<T> {
-  // //   todo()
-  // // };
-
-  // // public func fromIter<T>(iter : Iter.Iter<T>) : Stack<T> {
-  // //   todo()
-  // // };
-
-  // public func toText<T>(stack : Stack<T>, f : T -> Text) : Text {
-  //   todo()
-  // }
+  public func toText<T>(stack : Stack<T>, f : T -> Text) : Text {
+    todo()
+  }
 }