import Suite "mo:matchers/Suite";
import T "mo:matchers/Testable";
import M "mo:matchers/Matchers";
import Test "mo:test";

import Prim "mo:⛔";
import Iter "../src/Iter";
import Array "../src/Array";
import Nat32 "../src/Nat32";
import Nat "../src/Nat";
import Order "../src/Order";
import List "../src/List";
import Runtime "../src/Runtime";
import Int "../src/Int";
import Debug "../src/Debug";
import { Tuple2 } "../src/Tuples";
import PureList "../src/pure/List";

let { run; test; suite } = Suite;

func unwrap<T>(x : ?T) : T = switch (x) {
  case (?v) v;
  case (_) Prim.trap "internal error in unwrap()"
};

let n = 100;
var list = List.empty<Nat>();

let sizes = List.empty<Nat>();
for (i in Nat.rangeInclusive(0, n)) {
  List.add(sizes, List.size(list));
  List.add(list, i)
};
List.add(sizes, List.size(list));

class OrderTestable(initItem : Order.Order) : T.TestableItem<Order.Order> {
  public let item = initItem;
  public func display(order : Order.Order) : Text {
    switch (order) {
      case (#less) {
        "#less"
      };
      case (#greater) {
        "#greater"
      };
      case (#equal) {
        "#equal"
      }
    }
  };
  public let equals = Order.equal
};

run(
  suite(
    "clone",
    [
      test(
        "clone",
        List.toArray(List.clone(list)),
        M.equals(T.array(T.natTestable, List.toArray(list)))
      )
    ]
  )
);

run(
  suite(
    "add",
    [
      test(
        "sizes",
        List.toArray(sizes),
        M.equals(T.array(T.natTestable, Iter.toArray(Nat.rangeInclusive(0, n + 1))))
      ),
      test(
        "elements",
        List.toArray(list),
        M.equals(T.array(T.natTestable, Iter.toArray(Nat.rangeInclusive(0, n))))
      )
    ]
  )
);

assert List.find(list, func(a : Nat) : Bool = a == 123456) == null;
assert List.find(list, func(a : Nat) : Bool = a == 0) == ?0;

assert List.indexOf(list, Nat.equal, n + 1) == null;
assert List.findIndex(list, func(a : Nat) : Bool = a == n + 1) == null;
assert List.indexOf(list, Nat.equal, n) == ?n;
assert List.findIndex(list, func(a : Nat) : Bool = a == n) == ?n;

assert List.lastIndexOf(list, Nat.equal, n + 1) == null;
assert List.findLastIndex(list, func(a : Nat) : Bool = a == n + 1) == null;

assert List.lastIndexOf(list, Nat.equal, 0) == ?0;
assert List.findLastIndex(list, func(a : Nat) : Bool = a == 0) == ?0;

assert List.all(list, func(x : Nat) : Bool = 0 <= x and x <= n);
assert List.any(list, func(x : Nat) : Bool = x == n / 2);

run(
  suite(
    "iterator",
    [
      test(
        "values",
        Iter.toArray(List.values(list)),
        M.equals(T.array(T.natTestable, Iter.toArray(Nat.rangeInclusive(0, n))))
      ),
      test(
        "reverseValues",
        Iter.toArray(List.reverseValues(list)),
        M.equals(T.array(T.natTestable, Iter.toArray(Iter.reverse(Nat.rangeInclusive(0, n)))))
      ),
      test(
        "keys",
        Iter.toArray(List.keys(list)),
        M.equals(T.array(T.natTestable, Iter.toArray(Nat.rangeInclusive(0, n))))
      ),
      test(
        "enumerate1",
        Iter.toArray(Iter.map<(Nat, Nat), Nat>(List.enumerate(list), func((a, b)) { b })),
        M.equals(T.array(T.natTestable, Iter.toArray(Nat.rangeInclusive(0, n))))
      ),
      test(
        "enumerate2",
        Iter.toArray(Iter.map<(Nat, Nat), Nat>(List.enumerate(list), func((a, b)) { a })),
        M.equals(T.array(T.natTestable, Iter.toArray(Nat.rangeInclusive(0, n))))
      ),
      test(
        "reverseEnumerate1",
        Iter.toArray(Iter.map<(Nat, Nat), Nat>(List.reverseEnumerate(list), func((a, b)) { b })),
        M.equals(T.array(T.natTestable, Iter.toArray(Iter.reverse(Nat.rangeInclusive(0, n)))))
      ),
      test(
        "reverseEnumerate2",
        Iter.toArray(Iter.map<(Nat, Nat), Nat>(List.reverseEnumerate(list), func((a, b)) { a })),
        M.equals(T.array(T.natTestable, Iter.toArray(Iter.reverse(Nat.rangeInclusive(0, n)))))
      )
    ]
  )
);

let for_add_many = List.repeat<Nat>(0, n);
List.addRepeat(for_add_many, 0, n);

let for_add_iter = List.repeat<Nat>(0, n);
List.addAll(for_add_iter, Iter.repeat<Nat>(0, n));

run(
  suite(
    "init",
    [
      test(
        "init with toArray",
        List.toArray(List.repeat<Nat>(0, n)),
        M.equals(T.array(T.natTestable, Array.tabulate<Nat>(n, func(_) = 0)))
      ),
      test(
        "init with values",
        Iter.toArray(List.values(List.repeat<Nat>(0, n))),
        M.equals(T.array(T.natTestable, Array.tabulate<Nat>(n, func(_) = 0)))
      ),
      test(
        "add many with toArray",
        List.toArray(for_add_many),
        M.equals(T.array(T.natTestable, Array.tabulate<Nat>(2 * n, func(_) = 0)))
      ),
      test(
        "add many with vals",
        Iter.toArray(List.values(for_add_many)),
        M.equals(T.array(T.natTestable, Array.tabulate<Nat>(2 * n, func(_) = 0)))
      ),
      test(
        "addFromIter",
        List.toArray(for_add_iter),
        M.equals(T.array(T.natTestable, Array.tabulate<Nat>(2 * n, func(_) = 0)))
      )
    ]
  )
);

for (i in Nat.rangeInclusive(0, n)) {
  List.put(list, i, n - i : Nat)
};

run(
  suite(
    "put",
    [
      test(
        "size",
        List.size(list),
        M.equals(T.nat(n + 1))
      ),
      test(
        "elements",
        List.toArray(list),
        M.equals(T.array(T.natTestable, Iter.toArray(Iter.reverse(Nat.rangeInclusive(0, n)))))
      )
    ]
  )
);

let removed = List.empty<Nat>();
for (i in Nat.rangeInclusive(0, n)) {
  List.add(removed, unwrap(List.removeLast(list)))
};

let empty = List.empty<Nat>();
let emptied = List.singleton<Nat>(0);
let _ = List.removeLast(emptied);

run(
  suite(
    "removeLast",
    [
      test(
        "size",
        List.size(list),
        M.equals(T.nat(0))
      ),
      test(
        "elements",
        List.toArray(removed),
        M.equals(T.array(T.natTestable, Iter.toArray(Nat.rangeInclusive(0, n))))
      ),
      test(
        "empty",
        List.removeLast(List.empty<Nat>()),
        M.equals(T.optional(T.natTestable, null : ?Nat))
      ),
      test(
        "emptied",
        List.removeLast(emptied),
        M.equals(T.optional(T.natTestable, null : ?Nat))
      )
    ]
  )
);

// Test last and first
assert List.last(list) == null;
assert List.first(list) == null;

for (i in Nat.rangeInclusive(0, n)) {
  List.add(list, i);
  assert List.last(list) == ?i;
  assert List.first(list) == ?0
};

run(
  suite(
    "addAfterRemove",
    [
      test(
        "elements",
        List.toArray(list),
        M.equals(T.array(T.natTestable, Iter.toArray(Nat.rangeInclusive(0, n))))
      )
    ]
  )
);

run(
  suite(
    "firstAndLast",
    [
      test(
        "first",
        List.first(list),
        M.equals(T.optional(T.natTestable, ?0))
      ),
      test(
        "first empty",
        List.first(empty),
        M.equals(T.optional(T.natTestable, null : ?Nat))
      ),
      test(
        "first emptied",
        List.first(emptied),
        M.equals(T.optional(T.natTestable, null : ?Nat))
      ),
      test(
        "last of len N",
        List.last(list),
        M.equals(T.optional(T.natTestable, ?n))
      ),
      test(
        "last of len 1",
        List.last(List.repeat<Nat>(1, 1)),
        M.equals(T.optional(T.natTestable, ?1))
      ),
      test(
        "last of 6",
        List.last(List.fromArray<Nat>([0, 1, 2, 3, 4, 5])),
        M.equals(T.optional(T.natTestable, ?5))
      ),
      test(
        "last empty",
        List.last(List.empty<Nat>()),
        M.equals(T.optional(T.natTestable, null : ?Nat))
      ),
      test(
        "last emptied",
        List.last(emptied),
        M.equals(T.optional(T.natTestable, null : ?Nat))
      )
    ]
  )
);

Test.suite(
  "empty vs emptied",
  func() {
    Test.test(
      "empty",
      func() {
        Test.expect.nat(empty.blockIndex).equal(1);
        Test.expect.nat(empty.elementIndex).equal(0);
        Test.expect.bool(empty.blocks.size() == 1).equal(true)
      }
    );
    Test.test(
      "emptied",
      func() {
        Test.expect.nat(emptied.blockIndex).equal(1);
        Test.expect.nat(emptied.elementIndex).equal(0);
        Test.expect.bool(emptied.blocks.size() > 1).equal(true)
      }
    )
  }
);

var sumN = 0;
List.forEach<Nat>(list, func(i) { sumN += i });
var sumRev = 0;
List.reverseForEach<Nat>(list, func(i) { sumRev += i });
var sum1 = 0;
List.forEach<Nat>(List.repeat<Nat>(1, 1), func(i) { sum1 += i });
var sum0 = 0;
List.forEach<Nat>(List.empty<Nat>(), func(i) { sum0 += i });

run(
  suite(
    "iterate",
    [
      test(
        "sumN",
        [sumN],
        M.equals(T.array(T.natTestable, [n * (n + 1) / 2]))
      ),
      test(
        "sumRev",
        [sumRev],
        M.equals(T.array(T.natTestable, [n * (n + 1) / 2]))
      ),
      test(
        "sum1",
        [sum1],
        M.equals(T.array(T.natTestable, [1]))
      ),
      test(
        "sum0",
        [sum0],
        M.equals(T.array(T.natTestable, [0]))
      )
    ]
  )
);

/* --------------------------------------- */

var sumItems = 0;
List.forEachEntry<Nat>(list, func(i, x) { sumItems += i + x });
var sumItemsRev = 0;
List.forEachEntry<Nat>(list, func(i, x) { sumItemsRev += i + x });

run(
  suite(
    "iterateItems",
    [
      test(
        "sumItems",
        [sumItems],
        M.equals(T.array(T.natTestable, [n * (n + 1)]))
      ),
      test(
        "sumItemsRev",
        [sumItemsRev],
        M.equals(T.array(T.natTestable, [n * (n + 1)]))
      )
    ]
  )
);

/* --------------------------------------- */

list := List.fromArray<Nat>([0, 1, 2, 3, 4, 5]);

run(
  suite(
    "contains",
    [
      test(
        "true",
        List.contains<Nat>(list, Nat.equal, 2),
        M.equals(T.bool(true))
      ),
      test(
        "true",
        List.contains<Nat>(list, Nat.equal, 9),
        M.equals(T.bool(false))
      )
    ]
  )
);

/* --------------------------------------- */

list := List.empty<Nat>();

run(
  suite(
    "contains empty",
    [
      test(
        "true",
        List.contains<Nat>(list, Nat.equal, 2),
        M.equals(T.bool(false))
      ),
      test(
        "true",
        List.contains<Nat>(list, Nat.equal, 9),
        M.equals(T.bool(false))
      )
    ]
  )
);

/* --------------------------------------- */

list := List.fromArray<Nat>([2, 1, 10, 1, 0, 3]);

run(
  suite(
    "max",
    [
      test(
        "return value",
        List.max<Nat>(list, Nat.compare),
        M.equals(T.optional(T.natTestable, ?10))
      )
    ]
  )
);

/* --------------------------------------- */

list := List.fromArray<Nat>([2, 1, 10, 1, 0, 3, 0]);

run(
  suite(
    "min",
    [
      test(
        "return value",
        List.min<Nat>(list, Nat.compare),
        M.equals(T.optional(T.natTestable, ?0))
      )
    ]
  )
);

/* --------------------------------------- */

list := List.fromArray<Nat>([0, 1, 2, 3, 4, 5]);

var list2 = List.fromArray<Nat>([0, 1, 2]);

run(
  suite(
    "equal",
    [
      test(
        "empty lists",
        List.equal<Nat>(List.empty<Nat>(), List.empty<Nat>(), Nat.equal),
        M.equals(T.bool(true))
      ),
      test(
        "non-empty lists",
        List.equal<Nat>(list, List.clone(list), Nat.equal),
        M.equals(T.bool(true))
      ),
      test(
        "non-empty and empty lists",
        List.equal<Nat>(list, List.empty<Nat>(), Nat.equal),
        M.equals(T.bool(false))
      ),
      test(
        "non-empty lists mismatching lengths",
        List.equal<Nat>(list, list2, Nat.equal),
        M.equals(T.bool(false))
      )
    ]
  )
);

/* --------------------------------------- */

list := List.fromArray<Nat>([0, 1, 2, 3, 4, 5]);
list2 := List.fromArray<Nat>([0, 1, 2]);

var list3 = List.fromArray<Nat>([2, 3, 4, 5]);

run(
  suite(
    "compare",
    [
      test(
        "empty lists",
        List.compare<Nat>(List.empty<Nat>(), List.empty<Nat>(), Nat.compare),
        M.equals(OrderTestable(#equal))
      ),
      test(
        "non-empty lists equal",
        List.compare<Nat>(list, List.clone(list), Nat.compare),
        M.equals(OrderTestable(#equal))
      ),
      test(
        "non-empty and empty lists",
        List.compare<Nat>(list, List.empty<Nat>(), Nat.compare),
        M.equals(OrderTestable(#greater))
      ),
      test(
        "non-empty lists mismatching lengths",
        List.compare<Nat>(list, list2, Nat.compare),
        M.equals(OrderTestable(#greater))
      ),
      test(
        "non-empty lists lexicographic difference",
        List.compare<Nat>(list, list3, Nat.compare),
        M.equals(OrderTestable(#less))
      )
    ]
  )
);

/* --------------------------------------- */

list := List.fromArray<Nat>([0, 1, 2, 3, 4, 5]);

run(
  suite(
    "toText",
    [
      test(
        "empty list",
        List.toText<Nat>(List.empty<Nat>(), Nat.toText),
        M.equals(T.text("List[]"))
      ),
      test(
        "singleton list",
        List.toText<Nat>(List.singleton<Nat>(3), Nat.toText),
        M.equals(T.text("List[3]"))
      ),
      test(
        "non-empty list",
        List.toText<Nat>(list, Nat.toText),
        M.equals(T.text("List[0, 1, 2, 3, 4, 5]"))
      )
    ]
  )
);

/* --------------------------------------- */

list := List.fromArray<Nat>([0, 1, 2, 3, 4, 5, 6, 7]);
list2 := List.fromArray<Nat>([0, 1, 2, 3, 4, 5, 6]);
list3 := List.empty<Nat>();

var list4 = List.singleton<Nat>(3);

List.reverseInPlace<Nat>(list);
List.reverseInPlace<Nat>(list2);
List.reverseInPlace<Nat>(list3);
List.reverseInPlace<Nat>(list4);

run(
  suite(
    "reverseInPlace",
    [
      test(
        "even elements",
        List.toArray(list),
        M.equals(T.array(T.natTestable, [7, 6, 5, 4, 3, 2, 1, 0]))
      ),
      test(
        "odd elements",
        List.toArray(list2),
        M.equals(T.array(T.natTestable, [6, 5, 4, 3, 2, 1, 0]))
      ),
      test(
        "empty",
        List.toArray(list3),
        M.equals(T.array(T.natTestable, [] : [Nat]))
      ),
      test(
        "singleton",
        List.toArray(list4),
        M.equals(T.array(T.natTestable, [3]))
      )
    ]
  )
);

/* --------------------------------------- */

list := List.reverse<Nat>(List.fromArray<Nat>([0, 1, 2, 3, 4, 5, 6, 7]));
list2 := List.reverse<Nat>(List.fromArray<Nat>([0, 1, 2, 3, 4, 5, 6]));
list3 := List.reverse<Nat>(List.empty<Nat>());
list4 := List.reverse<Nat>(List.singleton<Nat>(3));

run(
  suite(
    "reverse",
    [
      test(
        "even elements",
        List.toArray(list),
        M.equals(T.array(T.natTestable, [7, 6, 5, 4, 3, 2, 1, 0]))
      ),
      test(
        "odd elements",
        List.toArray(list2),
        M.equals(T.array(T.natTestable, [6, 5, 4, 3, 2, 1, 0]))
      ),
      test(
        "empty",
        List.toArray(list3),
        M.equals(T.array(T.natTestable, [] : [Nat]))
      ),
      test(
        "singleton",
        List.toArray(list4),
        M.equals(T.array(T.natTestable, [3]))
      )
    ]
  )
);

/* --------------------------------------- */

list := List.fromArray<Nat>([0, 1, 2, 3, 4, 5, 6]);

run(
  suite(
    "foldLeft",
    [
      test(
        "return value",
        List.foldLeft<Text, Nat>(list, "", func(acc, x) = acc # Nat.toText(x)),
        M.equals(T.text("0123456"))
      ),
      test(
        "return value empty",
        List.foldLeft<Text, Nat>(List.empty<Nat>(), "", func(acc, x) = acc # Nat.toText(x)),
        M.equals(T.text(""))
      )
    ]
  )
);

/* --------------------------------------- */

list := List.fromArray<Nat>([0, 1, 2, 3, 4, 5, 6]);

run(
  suite(
    "foldRight",
    [
      test(
        "return value",
        List.foldRight<Nat, Text>(list, "", func(x, acc) = acc # Nat.toText(x)),
        M.equals(T.text("6543210"))
      ),
      test(
        "return value empty",
        List.foldRight<Nat, Text>(List.empty<Nat>(), "", func(x, acc) = acc # Nat.toText(x)),
        M.equals(T.text(""))
      )
    ]
  )
);

/* --------------------------------------- */

list := List.singleton<Nat>(2);

run(
  suite(
    "isEmpty",
    [
      test(
        "true",
        List.isEmpty(List.empty<Nat>()),
        M.equals(T.bool(true))
      ),
      test(
        "false",
        List.isEmpty(list),
        M.equals(T.bool(false))
      )
    ]
  )
);

/* --------------------------------------- */

list := List.fromArray<Nat>([0, 1, 2, 3, 4, 5, 6]);

run(
  suite(
    "map",
    [
      test(
        "map",
        List.toArray(List.map<Nat, Text>(list, Nat.toText)),
        M.equals(T.array(T.textTestable, ["0", "1", "2", "3", "4", "5", "6"]))
      ),
      test(
        "empty",
        List.isEmpty(List.map<Nat, Text>(List.empty<Nat>(), Nat.toText)),
        M.equals(T.bool(true))
      )
    ]
  )
);

/* --------------------------------------- */

list := List.fromArray<Nat>([0, 1, 2, 3, 4, 5, 6]);

run(
  suite(
    "filter",
    [
      test(
        "filter evens",
        List.toArray(List.filter<Nat>(list, func x = x % 2 == 0)),
        M.equals(T.array(T.natTestable, [0, 2, 4, 6]))
      ),
      test(
        "filter none",
        List.toArray(List.filter<Nat>(list, func _ = false)),
        M.equals(T.array(T.natTestable, [] : [Nat]))
      ),
      test(
        "filter all",
        List.toArray(List.filter<Nat>(list, func _ = true)),
        M.equals(T.array(T.natTestable, [0, 1, 2, 3, 4, 5, 6]))
      ),
      test(
        "filter empty",
        List.isEmpty(List.filter<Nat>(List.empty<Nat>(), func _ = true)),
        M.equals(T.bool(true))
      )
    ]
  )
);

/* --------------------------------------- */

list := List.fromArray<Nat>([0, 1, 2, 3, 4, 5, 6]);

run(
  suite(
    "filterMap",
    [
      test(
        "filterMap double evens",
        List.toArray(List.filterMap<Nat, Nat>(list, func x = if (x % 2 == 0) ?(x * 2) else null)),
        M.equals(T.array(T.natTestable, [0, 4, 8, 12]))
      ),
      test(
        "filterMap none",
        List.toArray(List.filterMap<Nat, Nat>(list, func _ = null)),
        M.equals(T.array(T.natTestable, [] : [Nat]))
      ),
      test(
        "filterMap all",
        List.toArray(List.filterMap<Nat, Text>(list, func x = ?(Nat.toText(x)))),
        M.equals(T.array(T.textTestable, ["0", "1", "2", "3", "4", "5", "6"]))
      ),
      test(
        "filterMap empty",
        List.isEmpty(List.filterMap<Nat, Nat>(List.empty<Nat>(), func x = ?x)),
        M.equals(T.bool(true))
      )
    ]
  )
);

/* --------------------------------------- */

list := List.fromArray<Nat>([8, 6, 9, 10, 0, 4, 2, 3, 7, 1, 5]);

run(
  suite(
    "sort",
    [
      test(
        "sort",
        List.sortInPlace<Nat>(list, Nat.compare) |> List.toArray(list),
        [0, 1, 2, 3, 4, 5, 6, 7, 8, 9, 10] |> M.equals(T.array(T.natTestable, _))
      )
    ]
  )
);

/* --------------------------------------- */

func locate_readable<X>(index : Nat) : (Nat, Nat) {
  // index is any Nat32 except for
  // blocks before super block s == 2 ** s
  let i = Nat32.fromNat(index);
  // element with index 0 located in data block with index 1
  if (i == 0) {
    return (1, 0)
  };
  let lz = Nat32.bitcountLeadingZero(i);
  // super block s = bit length - 1 = (32 - leading zeros) - 1
  // i in binary = zeroes; 1; bits blocks mask; bits element mask
  // bit lengths =     lz; 1;     floor(s / 2);       ceil(s / 2)
  let s = 31 - lz;
  // floor(s / 2)
  let down = s >> 1;
  // ceil(s / 2) = floor((s + 1) / 2)
  let up = (s + 1) >> 1;
  // element mask = ceil(s / 2) ones in binary
  let e_mask = 1 << up - 1;
  //block mask = floor(s / 2) ones in binary
  let b_mask = 1 << down - 1;
  // data blocks in even super blocks before current = 2 ** ceil(s / 2)
  // data blocks in odd super blocks before current = 2 ** floor(s / 2)
  // data blocks before the super block = element mask + block mask
  // elements before the super block = 2 ** s
  // first floor(s / 2) bits in index after the highest bit = index of data block in super block
  // the next ceil(s / 2) to the end of binary representation of index + 1 = index of element in data block
  (Nat32.toNat(e_mask + b_mask + 2 + (i >> up) & b_mask), Nat32.toNat(i & e_mask))
};

// this was optimized in terms of instructions
func locate_optimal<X>(index : Nat) : (Nat, Nat) {
  // super block s = bit length - 1 = (32 - leading zeros) - 1
  // blocks before super block s == 2 ** s
  let i = Nat32.fromNat(index);
  let lz = Nat32.bitcountLeadingZero(i);
  let lz2 = lz >> 1;
  // we split into cases to apply different optimizations in each one
  if (lz & 1 == 0) {
    // ceil(s / 2)  = 16 - lz2
    // floor(s / 2) = 15 - lz2
    // i in binary = zeroes; 1; bits blocks mask; bits element mask
    // bit lengths =     lz; 1;         15 - lz2;          16 - lz2
    // blocks before = 2 ** ceil(s / 2) + 2 ** floor(s / 2)

    // so in order to calculate index of the data block
    // we need to shift i by 16 - lz2 and set bit with number 16 - lz2, bit 15 - lz2 is already set

    // element mask = 2 ** (16 - lz2) = (1 << 16) >> lz2 = 0xFFFF >> lz2
    let mask = 0xFFFF >> lz2;
    (Nat32.toNat(((i << lz2) >> 16) ^ (0x10000 >> lz2)), Nat32.toNat(i & mask))
  } else {
    // s / 2 = ceil(s / 2) = floor(s / 2) = 15 - lz2
    // i in binary = zeroes; 1; bits blocks mask; bits element mask
    // bit lengths =     lz; 1;         15 - lz2;          15 - lz2
    // block mask = element mask = mask = 2 ** (s / 2) - 1 = 2 ** (15 - lz2) - 1 = (1 << 15) >> lz2 = 0x7FFF >> lz2
    // blocks before = 2 * 2 ** (s / 2)

    // so in order to calculate index of the data block
    // we need to shift i by 15 - lz2, set bit with number 16 - lz2 and unset bit 15 - lz2

    let mask = 0x7FFF >> lz2;
    (Nat32.toNat(((i << lz2) >> 15) ^ (0x18000 >> lz2)), Nat32.toNat(i & mask))
  }
};

let locate_n = 1_000;
var i = 0;
while (i < locate_n) {
  assert (locate_readable(i) == locate_optimal(i));
  assert (locate_readable(1_000_000 + i) == locate_optimal(1_000_000 + i));
  assert (locate_readable(1_000_000_000 + i) == locate_optimal(1_000_000_000 + i));
  assert (locate_readable(2_000_000_000 + i) == locate_optimal(2_000_000_000 + i));
  assert (locate_readable(2 ** 32 - 1 - i : Nat) == locate_optimal(2 ** 32 - 1 - i : Nat));
  i += 1
};

// Claude tests (from original Mops package)

// Helper function to run tests
func runTest(name : Text, test : (Nat) -> Bool) {
  let testSizes = [0, 1, 2, 3, 4, 5, 6, 10, 100];
  for (n in testSizes.vals()) {
    if (test(n)) {
      Debug.print("✅ " # name # " passed for n = " # Nat.toText(n))
    } else {
      Runtime.trap("❌ " # name # " failed for n = " # Nat.toText(n))
    }
  }
};

// Test cases
func testNew(n : Nat) : Bool {
  let vec = List.empty<Nat>();
  List.size(vec) == 0
};

func testInit(n : Nat) : Bool {
  let vec = List.repeat<Nat>(1, n);
  List.size(vec) == n and (n == 0 or (List.get(vec, 0) == 1 and List.get(vec, n - 1 : Nat) == 1))
};

func testAdd(n : Nat) : Bool {
  if (n == 0) return true;
  let vec = List.empty<Nat>();
  for (i in Nat.range(0, n)) {
    List.add(vec, i)
  };

  if (List.size(vec) != n) {
    Debug.print("Size mismatch: expected " # Nat.toText(n) # ", got " # Nat.toText(List.size(vec)));
    return false
  };

  for (i in Nat.range(0, n)) {
    let value = List.get(vec, i);
    if (value != i) {
      Debug.print("Value mismatch at index " # Nat.toText(i) # ": expected " # Nat.toText(i) # ", got " # Nat.toText(value));
      return false
    }
  };

  true
};

func testAddAll(n : Nat) : Bool {
  if (n == 0) return true;
  let vec = List.repeat<Nat>(0, n);
  List.addRepeat(vec, 1, n);
  if (List.size(vec) != 2 * n) {
    Debug.print("Size mismatch: expected " # Nat.toText(2 * n) # ", got " # Nat.toText(List.size(vec)));
    return false
  };
  for (i in Nat.range(0, n)) {
    let value = List.get(vec, n + i);
    if (value != 1) {
      Debug.print("Value mismatch at index " # Nat.toText(i) # ": expected " # Nat.toText(1) # ", got " # Nat.toText(value));
      return false
    }
  };
  true
};

func testRemoveLast(n : Nat) : Bool {
  let vec = List.fromArray<Nat>(Array.tabulate<Nat>(n, func(i) = i));
  var i = n;

  while (i > 0) {
    i -= 1;
    let last = List.removeLast(vec);
    if (last != ?i) {
      Debug.print("Unexpected value removed: expected ?" # Nat.toText(i) # ", got " # debug_show (last));
      return false
    };
    if (List.size(vec) != i) {
      Debug.print("Unexpected size after removal: expected " # Nat.toText(i) # ", got " # Nat.toText(List.size(vec)));
      return false
    }
  };

  // Try to remove from empty vector
  if (List.removeLast(vec) != null) {
    Debug.print("Expected null when removing from empty vector, but got a value");
    return false
  };

  if (List.size(vec) != 0) {
    Debug.print("List should be empty, but has size " # Nat.toText(List.size(vec)));
    return false
  };

  true
};

func testGet(n : Nat) : Bool {
  let vec = List.fromArray<Nat>(Array.tabulate<Nat>(n, func(i) = i + 1));

  for (i in Nat.range(1, n + 1)) {
    let value = List.get(vec, i - 1 : Nat);
    if (value != i) {
      Debug.print("get: Mismatch at index " # Nat.toText(i) # ": expected " # Nat.toText(i) # ", got " # Nat.toText(value));
      return false
    }
  };

  true
};

func testGetOpt(n : Nat) : Bool {
  let vec = List.fromArray<Nat>(Array.tabulate<Nat>(n, func(i) = i + 1));

  for (i in Nat.range(1, n + 1)) {
    switch (List.getOpt(vec, i - 1 : Nat)) {
      case (?value) {
        if (value != i) {
          Debug.print("getOpt: Mismatch at index " # Nat.toText(i) # ": expected ?" # Nat.toText(i) # ", got ?" # Nat.toText(value));
          return false
        }
      };
      case (null) {
        Debug.print("getOpt: Unexpected null at index " # Nat.toText(i));
        return false
      }
    }
  };

  // Test out-of-bounds access
  switch (List.getOpt(vec, n)) {
    case (null) {
      // This is expected
    };
    case (?value) {
      Debug.print("getOpt: Expected null for out-of-bounds access, got ?" # Nat.toText(value));
      return false
    }
  };

  true
};

func testPut(n : Nat) : Bool {
  let vec = List.fromArray<Nat>(Array.tabulate<Nat>(n, func(i) = i));
  if (n == 0) {
    true
  } else {
    List.put(vec, n - 1 : Nat, 100);
    List.get(vec, n - 1 : Nat) == 100
  }
};

func testClear(n : Nat) : Bool {
  let vec = List.fromArray<Nat>(Array.tabulate<Nat>(n, func(i) = i));
  List.clear(vec);
  List.size(vec) == 0
};

func testClone(n : Nat) : Bool {
  let vec1 = List.fromArray<Nat>(Array.tabulate<Nat>(n, func(i) = i));
  let vec2 = List.clone(vec1);
  List.equal(vec1, vec2, Nat.equal)
};

func testMap(n : Nat) : Bool {
  let vec = List.fromArray<Nat>(Array.tabulate<Nat>(n, func(i) = i));
  let mapped = List.map<Nat, Nat>(vec, func(x) = x * 2);
  List.equal(mapped, List.fromArray<Nat>(Array.tabulate<Nat>(n, func(i) = i * 2)), Nat.equal)
};

func testIndexOf(n : Nat) : Bool {
  let vec = List.fromArray<Nat>(Array.tabulate<Nat>(2 * n, func(i) = i % n));
  if (n == 0) {
    List.indexOf(vec, Nat.equal, 0) == null
  } else {
    var allCorrect = true;
    for (i in Nat.range(0, n)) {
      let index = List.indexOf(vec, Nat.equal, i);
      if (index != ?i) {
        allCorrect := false;
        Debug.print("indexOf failed for i = " # Nat.toText(i) # ", expected ?" # Nat.toText(i) # ", got " # debug_show (index))
      }
    };
    allCorrect and List.indexOf(vec, Nat.equal, n) == null
  }
};

func testLastIndexOf(n : Nat) : Bool {
  let vec = List.fromArray<Nat>(Array.tabulate<Nat>(2 * n, func(i) = i % n));
  if (n == 0) {
    List.lastIndexOf(vec, Nat.equal, 0) == null
  } else {
    var allCorrect = true;
    for (i in Nat.range(0, n)) {
      let index = List.lastIndexOf(vec, Nat.equal, i);
      if (index != ?(n + i)) {
        allCorrect := false;
        Debug.print("lastIndexOf failed for i = " # Nat.toText(i) # ", expected ?" # Nat.toText(n + i) # ", got " # debug_show (index))
      }
    };
    allCorrect and List.lastIndexOf(vec, Nat.equal, n) == null
  }
};

func testContains(n : Nat) : Bool {
  let vec = List.fromArray<Nat>(Array.tabulate<Nat>(n, func(i) = i + 1));

  // Check if it contains all elements from 0 to n-1
  for (i in Nat.range(1, n + 1)) {
    if (not List.contains(vec, Nat.equal, i)) {
      Debug.print("List should contain " # Nat.toText(i) # " but it doesn't");
      return false
    }
  };

  // Check if it doesn't contain n (which should be out of range)
  if (List.contains(vec, Nat.equal, n + 1)) {
    Debug.print("List shouldn't contain " # Nat.toText(n + 1) # " but it does");
    return false
  };

  // Check if it doesn't contain n+1 (another out of range value)
  if (List.contains(vec, Nat.equal, n + 2)) {
    Debug.print("List shouldn't contain " # Nat.toText(n + 2) # " but it does");
    return false
  };

  true
};
func testReverse(n : Nat) : Bool {
  let vec = List.fromArray<Nat>(Array.tabulate<Nat>(n, func(i) = i));
  List.reverseInPlace(vec);
  List.equal(vec, List.fromArray<Nat>(Array.tabulate<Nat>(n, func(i) = n - 1 - i)), Nat.equal)
};

func testSort(n : Nat) : Bool {
  let array = Array.tabulate<Int>(n, func(i) = (i * 123) % 100 - 50);
  let vec = List.fromArray<Int>(array);
  List.sortInPlace(vec, Int.compare);
  List.equal(vec, List.fromArray<Int>(Array.sort(array, Int.compare)), Int.equal)
};

func testToArray(n : Nat) : Bool {
  let vec = List.fromArray<Nat>(Array.tabulate<Nat>(n, func(i) = i));
  Array.equal(List.toArray(vec), Array.tabulate<Nat>(n, func(i) = i), Nat.equal)
};

func testForEachRange(n : Nat) : Bool {
  let vec = List.fromArray<Nat>(Array.tabulate<Nat>(n, func(i) = i));

  var sum = 0;
  List.forEachRange<Nat>(vec, func(x) = sum += x, 0, n);

  var checkSum = 0;
  List.forEach<Nat>(vec, func(x) = checkSum += x);
  if (sum != checkSum) {
    Debug.print("ForEachRange failed: expected " # Nat.toText(checkSum) # ", got " # Nat.toText(sum));
    return false
  };
  true
};

func testInsert(n : Nat) : Bool {
  for (i in Nat.range(0, n)) {
    let list = List.tabulate<Nat>(n, func i = i);

    List.insert<Nat>(list, i, n);
    for (j in Nat.range(0, n + 1)) {
      let expectedValue = if (j < i) j else if (j == i) n else j - 1 : Nat;
      let value = List.get(list, j);
      if (value != expectedValue) {
        Debug.print("Insert failed at index " # Nat.toText(j) # ": expected " # debug_show (expectedValue) # ", got " # debug_show (value));
        return false
      }
    }
  };
  true
};

func testRemove(n : Nat) : Bool {
  for (i in Nat.range(0, n)) {
    let list = List.tabulate<Nat>(n, func i = i);

    let removed = List.remove<Nat>(list, i);
    if (removed != i) {
      Debug.print("Remove failed: expected " # Nat.toText(i) # ", got " # debug_show (removed));
      return false
    };

    for (j in Nat.range(0, n - 1)) {
      let expectedValue = if (j < i) j else j + 1;
      let value = List.get(list, j);
      if (value != expectedValue) {
        Debug.print("Remove failed at index " # Nat.toText(j) # ": expected " # debug_show (expectedValue) # ", got " # debug_show (value));
        return false
      }
    }
  };
  true
};

func testFromIter(n : Nat) : Bool {
  let iter = Nat.range(1, n + 1);
  let vec = List.fromIter<Nat>(iter);
  List.equal(vec, List.fromArray<Nat>(Array.tabulate<Nat>(n, func(i) = i + 1)), Nat.equal)
};

func testFoldLeft(n : Nat) : Bool {
  let vec = List.fromArray<Nat>(Array.tabulate<Nat>(n, func(i) = i + 1));
  List.foldLeft<Text, Nat>(vec, "", func(acc, x) = acc # Nat.toText(x)) == Array.foldLeft<Nat, Text>(Array.tabulate<Nat>(n, func(i) = i + 1), "", func(acc, x) = acc # Nat.toText(x))
};

func testFoldRight(n : Nat) : Bool {
  let vec = List.fromArray<Nat>(Array.tabulate<Nat>(n, func(i) = i + 1));
  List.foldRight<Nat, Text>(vec, "", func(x, acc) = Nat.toText(x) # acc) == Array.foldRight<Nat, Text>(Array.tabulate<Nat>(n, func(i) = i + 1), "", func(x, acc) = Nat.toText(x) # acc)
};

func testFilter(n : Nat) : Bool {
  let vec = List.fromArray<Nat>(Array.tabulate<Nat>(n, func(i) = i));

  let evens = List.filter<Nat>(vec, func x = x % 2 == 0);
  let expectedEvens = List.fromArray<Nat>(Array.tabulate<Nat>((n + 1) / 2, func(i) = i * 2));
  if (not List.equal<Nat>(evens, expectedEvens, Nat.equal)) {
    Debug.print("Filter evens failed");
    return false
  };

  let none = List.filter<Nat>(vec, func _ = false);
  if (not List.isEmpty(none)) {
    Debug.print("Filter none failed");
    return false
  };

  let all = List.filter<Nat>(vec, func _ = true);
  if (not List.equal<Nat>(all, vec, Nat.equal)) {
    Debug.print("Filter all failed");
    return false
  };

  true
};

func testFilterMap(n : Nat) : Bool {
  let vec = List.fromArray<Nat>(Array.tabulate<Nat>(n, func(i) = i));

  let doubledEvens = List.filterMap<Nat, Nat>(vec, func x = if (x % 2 == 0) ?(x * 2) else null);
  let expectedDoubledEvens = List.fromArray<Nat>(Array.tabulate<Nat>((n + 1) / 2, func(i) = i * 4));
  if (not List.equal<Nat>(doubledEvens, expectedDoubledEvens, Nat.equal)) {
    Debug.print("FilterMap doubled evens failed");
    return false
  };

  let none = List.filterMap<Nat, Nat>(vec, func _ = null);
  if (not List.isEmpty(none)) {
    Debug.print("FilterMap none failed");
    return false
  };

  let all = List.filterMap<Nat, Nat>(vec, func x = ?x);
  if (not List.equal<Nat>(all, vec, Nat.equal)) {
    Debug.print("FilterMap all failed");
    return false
  };

  true
};

func testPure(n : Nat) : Bool {
  let idArray = Array.tabulate<Nat>(n, func(i) = i);
  let vec = List.fromArray<Nat>(idArray);
  let pureList = List.toPure<Nat>(vec);
  let newVec = List.fromPure<Nat>(pureList);

  if (not PureList.equal<Nat>(pureList, PureList.fromArray<Nat>(idArray), Nat.equal)) {
    Debug.print("PureList conversion failed");
    return false
  };
  if (not List.equal<Nat>(newVec, vec, Nat.equal)) {
    Debug.print("List conversion from PureList failed");
    return false
  };

  true
};

func testReverseForEach(n : Nat) : Bool {
  let vec = List.fromArray<Nat>(Array.tabulate<Nat>(n, func(i) = i + 1));
  var revSum = 0;
  List.reverseForEach<Nat>(vec, func(x) = revSum += x);
  let expectedReversed = n * (n + 1) / 2;

  if (revSum != expectedReversed) {
    Debug.print("Reverse forEach failed: expected " # Nat.toText(expectedReversed) # ", got " # Nat.toText(revSum));
    return false
  };

  true
};

func testForEach(n : Nat) : Bool {
  let vec = List.fromArray<Nat>(Array.tabulate<Nat>(n, func(i) = i + 1));
  var revSum = 0;
  List.forEach<Nat>(vec, func(x) = revSum += x);
  let expectedReversed = n * (n + 1) / 2;

  if (revSum != expectedReversed) {
    Debug.print("ForEach failed: expected " # Nat.toText(expectedReversed) # ", got " # Nat.toText(revSum));
    return false
  };

  true
};

// Run all tests
func runAllTests() {
  runTest("testNew", testNew);
  runTest("testInit", testInit);
  runTest("testAdd", testAdd);
  runTest("testAddAll", testAddAll);
  runTest("testRemoveLast", testRemoveLast);
  runTest("testGet", testGet);
  runTest("testGetOpt", testGetOpt);
  runTest("testPut", testPut);
  runTest("testClear", testClear);
  runTest("testClone", testClone);
  runTest("testMap", testMap);
  runTest("testIndexOf", testIndexOf);
  runTest("testLastIndexOf", testLastIndexOf);
  runTest("testContains", testContains);
  runTest("testReverse", testReverse);
  runTest("testSort", testSort);
  runTest("testToArray", testToArray);
  runTest("testFromIter", testFromIter);
  runTest("testForEachRange", testForEachRange);
  runTest("testFoldLeft", testFoldLeft);
  runTest("testFoldRight", testFoldRight);
  runTest("testFilter", testFilter);
  runTest("testFilterMap", testFilterMap);
  runTest("testPure", testPure);
<<<<<<< HEAD
  runTest("testInsert", testInsert);
  runTest("testRemove", testRemove)
=======
  runTest("testReverseForEach", testReverseForEach);
  runTest("testForEach", testForEach);
>>>>>>> 54b85201
};

// Run all tests
runAllTests();

Test.suite(
  "Regression tests",
  func() {
    Test.test(
      "test adding many elements",
      func() {
        let list = List.empty<Nat>();

        var blockSize = list.blocks.size();
        var sizes = List.empty<(Nat, Nat)>();
        List.add(sizes, (blockSize, 0));

        let expectedSize = 100_000;
        for (i in Nat.range(0, expectedSize)) {
          List.add(list, i);

          let size = list.blocks.size();
          assert blockSize <= size;
          if (blockSize < size) {
            blockSize := size;
            List.add(sizes, (blockSize, List.size(list)))
          }
        };
        Test.expect.nat(List.size(list)).equal(expectedSize);

        // Check how block size grows with the number of elements
        let expectedBlockResizes = [
          (1, 0),
          (2, 1),
          (3, 2),
          (4, 3),
          (6, 5),
          (8, 9),
          (12, 17),
          (16, 33),
          (24, 65),
          (32, 129),
          (48, 257),
          (64, 513),
          (96, 1_025),
          (128, 2_049),
          (192, 4_097),
          (256, 8_193),
          (384, 16_385),
          (512, 32_769),
          (768, 65_537)
        ];
        Test.expect.array<(Nat, Nat)>(List.toArray(sizes), Tuple2.makeToText(Nat.toText, Nat.toText), Tuple2.makeEqual<Nat, Nat>(Nat.equal, Nat.equal)).equal(expectedBlockResizes)
      }
    )
  }
);

Test.suite(
  "Null on empty",
  func() {
    Test.test(
      "indexOf",
      func() {
        Test.expect.bool(List.indexOf(empty, Nat.equal, 0) == null).equal(true);
        Test.expect.bool(List.indexOf(emptied, Nat.equal, 0) == null).equal(true)
      }
    );
    Test.test(
      "lastIndexOf",
      func() {
        Test.expect.bool(List.lastIndexOf(empty, Nat.equal, 0) == null).equal(true);
        Test.expect.bool(List.lastIndexOf(emptied, Nat.equal, 0) == null).equal(true)
      }
    );
    Test.test(
      "find",
      func() {
        Test.expect.bool(List.find<Nat>(empty, func x = x == 0) == null).equal(true);
        Test.expect.bool(List.find<Nat>(emptied, func x = x == 0) == null).equal(true)
      }
    );
    Test.test(
      "findIndex",
      func() {
        Test.expect.bool(List.findIndex<Nat>(empty, func x = x == 0) == null).equal(true);
        Test.expect.bool(List.findIndex<Nat>(emptied, func x = x == 0) == null).equal(true)
      }
    );
    Test.test(
      "findLastIndex",
      func() {
        Test.expect.bool(List.findLastIndex<Nat>(empty, func x = x == 0) == null).equal(true);
        Test.expect.bool(List.findLastIndex<Nat>(emptied, func x = x == 0) == null).equal(true)
      }
    );
    Test.test(
      "max",
      func() {
        Test.expect.bool(List.max(empty, Nat.compare) == null).equal(true);
        Test.expect.bool(List.max(emptied, Nat.compare) == null).equal(true)
      }
    );
    Test.test(
      "min",
      func() {
        Test.expect.bool(List.min(empty, Nat.compare) == null).equal(true);
        Test.expect.bool(List.min(emptied, Nat.compare) == null).equal(true)
      }
    )
  }
);

run(
  suite(
    "concat slices",
    [
      test(
        "concat with valid slices",
        do {
          let list1 = List.fromArray<Nat>([1, 2, 3]);
          let list2 = List.fromArray<Nat>([4, 5, 6]);
          let slice1 = (list1, 0, 2); // [1, 2]
          let slice2 = (list2, 1, 3); // [5, 6]
          let result = List.concatSlices<Nat>([slice1, slice2]);
          List.toArray(result)
        },
        M.equals(T.array(T.natTestable, [1, 2, 5, 6]))
      ),
      test(
        "concat with empty slices",
        do {
          let list1 = List.fromArray<Nat>([1, 2, 3]);
          let slice1 = (list1, 1, 1); // []
          let result = List.concatSlices<Nat>([slice1]);
          List.toArray(result)
        },
        M.equals(T.array(T.natTestable, [] : [Nat]))
      ),
      test(
        "concat with overlapping slices",
        do {
          let list1 = List.fromArray<Nat>([1, 2, 3, 4]);
          let slice1 = (list1, 0, 2); // [1, 2]
          let slice2 = (list1, 1, 4); // [2, 3, 4]
          let result = List.concatSlices<Nat>([slice1, slice2]);
          List.toArray(result)
        },
        M.equals(T.array(T.natTestable, [1, 2, 2, 3, 4]))
      )
    ]
  )
);

run(
  suite(
    "concat slices (complicated cases)",
    [
      test(
        "concat with many slices from different lists",
        do {
          let l1 = List.fromArray<Nat>([10, 11, 12, 13]);
          let l2 = List.fromArray<Nat>([20, 21]);
          let l3 = List.fromArray<Nat>([30, 31, 32]);
          let slices = [
            (l1, 1, 3), // [11, 12]
            (l2, 0, 2), // [20, 21]
            (l3, 1, 3) // [31, 32]
          ];
          let result = List.concatSlices<Nat>(slices);
          List.toArray(result)
        },
        M.equals(T.array(T.natTestable, [11, 12, 20, 21, 31, 32]))
      ),
      test(
        "concat with all slices empty",
        do {
          let l1 = List.fromArray<Nat>([1, 2]);
          let l2 = List.fromArray<Nat>([3, 4]);
          let slices = [
            (l1, 0, 0), // []
            (l2, 1, 1) // []
          ];
          let result = List.concatSlices<Nat>(slices);
          List.toArray(result)
        },
        M.equals(T.array(T.natTestable, [] : [Nat]))
      ),
      test(
        "concat with single element slices",
        do {
          let l1 = List.fromArray<Nat>([1, 2, 3]);
          let l2 = List.fromArray<Nat>([4, 5, 6]);
          let slices = [
            (l1, 0, 1), // [1]
            (l1, 1, 2), // [2]
            (l2, 2, 3) // [6]
          ];
          let result = List.concatSlices<Nat>(slices);
          List.toArray(result)
        },
        M.equals(T.array(T.natTestable, [1, 2, 6]))
      ),
      test(
        "concat with slices covering full and partial lists",
        do {
          let l1 = List.fromArray<Nat>([1, 2, 3]);
          let l2 = List.fromArray<Nat>([4, 5, 6, 7]);
          let slices = [
            (l1, 0, 3), // [1,2,3]
            (l2, 1, 3) // [5,6]
          ];
          let result = List.concatSlices<Nat>(slices);
          List.toArray(result)
        },
        M.equals(T.array(T.natTestable, [1, 2, 3, 5, 6]))
      ),
      test(
        "concat with repeated slices from the same list",
        do {
          let l = List.fromArray<Nat>([9, 8, 7, 6]);
          let slices = [
            (l, 0, 2), // [9,8]
            (l, 2, 4), // [7,6]
            (l, 1, 3) // [8,7]
          ];
          let result = List.concatSlices<Nat>(slices);
          List.toArray(result)
        },
        M.equals(T.array(T.natTestable, [9, 8, 7, 6, 8, 7]))
      ),
      test(
        "concat with a large number of small slices",
        do {
          let l = List.fromArray<Nat>(Array.tabulate<Nat>(20, func(i) = i));
          let slices = Array.tabulate<(List.List<Nat>, Nat, Nat)>(20, func(i) = (l, i, i + 1));
          let result = List.concatSlices<Nat>(slices);
          List.toArray(result)
        },
        M.equals(T.array(T.natTestable, Array.tabulate<Nat>(20, func(i) = i)))
      )
    ]
  )
);

run(
  suite(
    "concat",
    [
      test(
        "concat two lists",
        do {
          let list1 = List.fromArray<Nat>([1, 2, 3]);
          let list2 = List.fromArray<Nat>([4, 5, 6]);
          let result = List.concat<Nat>([list1, list2]);
          List.toArray(result)
        },
        M.equals(T.array(T.natTestable, [1, 2, 3, 4, 5, 6]))
      )
    ]
  )
)<|MERGE_RESOLUTION|>--- conflicted
+++ resolved
@@ -1338,13 +1338,10 @@
   runTest("testFilter", testFilter);
   runTest("testFilterMap", testFilterMap);
   runTest("testPure", testPure);
-<<<<<<< HEAD
+  runTest("testReverseForEach", testReverseForEach);
+  runTest("testForEach", testForEach);
   runTest("testInsert", testInsert);
   runTest("testRemove", testRemove)
-=======
-  runTest("testReverseForEach", testReverseForEach);
-  runTest("testForEach", testForEach);
->>>>>>> 54b85201
 };
 
 // Run all tests
