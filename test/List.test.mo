--- conflicted
+++ resolved
@@ -1794,12 +1794,8 @@
   runTest("testFill", testFill);
   runTest("testTruncate", testTruncate);
   runTest("testAdd", testAdd);
-<<<<<<< HEAD
-  runTest("testAddAll", testAddAll);
+  runTest("testAddRepeat", testAddRepeat);
   runTest("testAppend", testAppend);
-=======
-  runTest("testAddRepeat", testAddRepeat);
->>>>>>> 84fda614
   runTest("testRemoveLast", testRemoveLast);
   runTest("testGet", testGet);
   runTest("testGetOpt", testGetOpt);
