--- conflicted
+++ resolved
@@ -1251,12 +1251,6 @@
 };
 
 func testSort(n : Nat) : Bool {
-<<<<<<< HEAD
-  let vec = List.fromArray<Nat>(Array.tabulate<Nat>(n, func(i) = Int.abs((i * 123) % 100 - 50)));
-  List.sort(vec, Nat.compare);
-  assertValid(vec);
-  List.equal(vec, List.fromArray<Nat>(Array.sort(Array.tabulate<Nat>(n, func(i) = Int.abs((i * 123) % 100 - 50)), Nat.compare)), Nat.equal)
-=======
   let array = Array.tabulate<Int>(n, func(i) = (i * 123) % 100 - 50);
   let vec = List.fromArray<Int>(array);
 
@@ -1266,7 +1260,6 @@
   let expected = List.fromArray<Int>(Array.sort(array, Int.compare));
 
   List.equal(vec, expected, Int.equal) and List.equal(sorted, expected, Int.equal)
->>>>>>> c49a060d
 };
 
 func testToArray(n : Nat) : Bool {
